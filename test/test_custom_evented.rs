--- conflicted
+++ resolved
@@ -45,13 +45,9 @@
         // wait for readiness
         b1.wait();
 
-<<<<<<< HEAD
+        // now register
         poll.register()
             .register(&r, Token(123), Ready::readable(), PollOpt::edge()).unwrap();
-=======
-        // now register
-        poll.register(&r, Token(123), Ready::readable(), PollOpt::edge()).unwrap();
->>>>>>> 4a716d0b
 
         loop {
             poll.poll(&mut events, None).unwrap();
@@ -89,13 +85,8 @@
         const NUM_REGISTRATIONS: usize = 128;
 
         for _ in 0..NUM_ATTEMPTS {
-<<<<<<< HEAD
             let mut poll = Poll::new().unwrap();
-            let mut events = Events::with_capacity(128);
-=======
-            let poll = Poll::new().unwrap();
             let mut events = Events::with_capacity(NUM_REGISTRATIONS);
->>>>>>> 4a716d0b
 
             let registrations: Vec<_> = (0..NUM_REGISTRATIONS).map(|i| {
                 let (r, s) = Registration::new();
